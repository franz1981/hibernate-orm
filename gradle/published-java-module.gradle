--- conflicted
+++ resolved
@@ -266,14 +266,11 @@
 task ciBuild( dependsOn: [test, publish] )
 
 task release( dependsOn: [test, bintrayUpload] )
-<<<<<<< HEAD
+bintrayUpload.mustRunAfter test
 
 afterEvaluate { Project project ->
 	project.rootProject.subprojects { Project subproject ->
 		// NOTE : we want this even when `project == subproject`
 		project.tasks.bintrayUpload.dependsOn( subproject.tasks.build )
 	}
-}
-=======
-bintrayUpload.mustRunAfter test
->>>>>>> 629f847b
+}