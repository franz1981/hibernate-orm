apply plugin: 'eclipse'
apply plugin: 'idea'
apply from: "./libraries.gradle"

allprojects {
    repositories {
<<<<<<< HEAD
	mavenCentral()
    	mavenLocal()
=======
        mavenCentral()
        mavenLocal()
>>>>>>> f2b9ab82

        mavenRepo name: 'jboss-nexus', url: "http://repository.jboss.org/nexus/content/groups/public/"
        mavenRepo name: "jboss-snapshots", url: "http://snapshots.jboss.org/maven2/"
    }
}

buildscript {
    repositories {
<<<<<<< HEAD
	mavenCentral()
	    mavenLocal()
=======
        mavenCentral()
        mavenLocal()
>>>>>>> f2b9ab82

        mavenRepo name: 'jboss-nexus', url: "http://repository.jboss.org/nexus/content/groups/public/"
        mavenRepo name: "jboss-snapshots", url: "http://snapshots.jboss.org/maven2/"
    }
    dependencies {
        classpath 'org.hibernate.build.gradle:gradle-upload-auth-plugin:1.1.1'
    }
}

<<<<<<< HEAD
ext.hibernateTargetVersion = '5.0.0-SNAPSHOT'
=======
ext.hibernateTargetVersion = '4.3.0-SNAPSHOT'
ext.javaLanguageLevel = "1.6"

task wrapper(type: Wrapper) {
    gradleVersion = '1.5'
}

>>>>>>> f2b9ab82

idea {
    project {
        languageLevel = javaLanguageLevel
        ipr {
            withXml { provider ->
                provider.node.component.find { it.@name == 'VcsDirectoryMappings' }.mapping.@vcs = 'Git'
                def maxHeapSizeConfig =  provider.node.component.find { it.@name == 'JavacSettings' }
                if( maxHeapSizeConfig == null ){
                    def javacSettingsNode =  provider.node.appendNode('component',[name: 'JavacSettings'])
                    javacSettingsNode.appendNode('option', [name:"MAXIMUM_HEAP_SIZE", value:"512"])
                }
            }
            beforeMerged { project ->
                project.modulePaths.clear()
            }
        }
    }
    module {
        name = "hibernate-orm"
    }
}

<<<<<<< HEAD
=======

>>>>>>> f2b9ab82
subprojects { subProject ->
    apply plugin: 'idea'
    apply plugin: 'eclipse'

    defaultTasks 'build'

    group = 'org.hibernate'
    version = rootProject.hibernateTargetVersion

    // minimize changes, at least for now (gradle uses 'build' by default)..
    buildDir = "target"
    if ( ! subProject.name.startsWith( 'release' )  && ! subProject.name.startsWith( 'documentation' ) ) {
        apply plugin: 'java'
        apply plugin: 'maven' // for install task as well as deploy dependencies
        apply plugin: 'uploadAuth'
        apply plugin: 'osgi'

        apply from: "../utilities.gradle"

        apply plugin: 'findbugs'
        apply plugin: 'checkstyle'
        apply plugin: 'build-dashboard'
        apply plugin: 'project-report'

        configurations {
            provided {
                // todo : need to make sure these are non-exported
                description = 'Non-exported compile-time dependencies.'
            }
            jbossLoggingTool {
                description = "Dependencies for running the JBoss logging AnnotationProcessor tool"
            }
            hibernateJpaModelGenTool {
                description = "Dependencies for running the Hibernate JPA Metamodel Generator AnnotationProcessor tool"
            }
            deployerJars {
                description = 'Jars needed for doing deployment to JBoss Nexus repo'
            }
            jaxb {
                description = 'Dependencies for running ant xjc (jaxb class generation)'
            }
            configurations {
                all*.exclude group: 'xml-apis', module: 'xml-apis'
            }

        }

        // appropriately inject the common dependencies into each sub-project
        dependencies {
            compile( libraries.logging )

            testCompile( libraries.junit )
            testCompile( libraries.byteman )
            testCompile( libraries.byteman_install )
            testCompile( libraries.byteman_bmunit )
            testRuntime( libraries.slf4j_api )
            testRuntime( libraries.slf4j_log4j12 )
            testRuntime( libraries.jcl_slf4j )
            testRuntime( libraries.jcl_api )
            testRuntime( libraries.jcl )
            testRuntime( libraries.javassist )
            testRuntime( libraries.h2 )

            jbossLoggingTool( libraries.logging_processor )

            hibernateJpaModelGenTool( libraries.jpa_modelgen )

            jaxb( libraries.jaxb ){
                exclude group: "javax.xml.stream"
            }
            jaxb( libraries.jaxb )
            jaxb( libraries.jaxb2_basics )
            jaxb( libraries.jaxb2_ant )
<<<<<<< HEAD
            jaxb( libraries.jaxb2_jaxb )
            jaxb( libraries.jaxb2_jaxb_xjc )
=======

>>>>>>> f2b9ab82
            deployerJars "org.apache.maven.wagon:wagon-http:1.0"
        }

        // mac-specific stuff ~~~~~~~~~~~~~~~~~~~~~~~~~~~~~~~~~~~~~~~~~~~~~~~~~~~~~~~~~~~~~~~~~~~~~~~~~~~~~~~~~~~~~~~~~
        ext.toolsJar = file("${System.getProperty('java.home')}/../lib/tools.jar")
        if ( ext.toolsJar.exists() ) {
            dependencies{
                testCompile files( toolsJar )
            }
        }
        // ~~~~~~~~~~~~~~~~~~~~~~~~~~~~~~~~~~~~~~~~~~~~~~~~~~~~~~~~~~~~~~~~~~~~~~~~~~~~~~~~~~~~~~~~~~~~~~~~~~~~~~~~~~~~

        targetCompatibility = rootProject.javaLanguageLevel
        sourceCompatibility = rootProject.javaLanguageLevel

        task compile
        compile.dependsOn compileJava, compileTestJava

        sourceSets.main {
            compileClasspath += configurations.provided
        }

        sourceSets.all {
            ext.originalJavaSrcDirs = java.srcDirs
            ext.generatedLoggingSrcDir = file( "${buildDir}/generated-src/logging/${name}" )
            java.srcDir generatedLoggingSrcDir
        }

        task generateMainLoggingClasses(type: JavaCompile) {
            ext.aptDumpDir = subProject.file( "${buildDir}/tmp/apt/logging" )
            classpath = compileJava.classpath + configurations.jbossLoggingTool
            source = sourceSets.main.originalJavaSrcDirs
            destinationDir = aptDumpDir
            options.define(
                    compilerArgs: [
                            "-nowarn",
                            "-proc:only",
                            "-encoding", "UTF-8",
                            "-processor", "org.jboss.logging.processor.apt.LoggingToolsProcessor",
                            "-s", "$sourceSets.main.generatedLoggingSrcDir.absolutePath",
                            "-AloggingVersion=3.0",
                            "-source", rootProject.javaLanguageLevel,
                            "-target", rootProject.javaLanguageLevel,
                            "-AtranslationFilesPath=${project.rootDir}/src/main/resources"
                    ]
            );
            outputs.dir sourceSets.main.generatedLoggingSrcDir;
            doFirst {
                sourceSets.main.generatedLoggingSrcDir.mkdirs()
            }
            doLast {
                aptDumpDir.delete()
            }
        }

        // for the time being eat the annoying output from running the annotation processors
        generateMainLoggingClasses.logging.captureStandardError(LogLevel.INFO)

        task generateSources( type: Task )
        generateSources.dependsOn generateMainLoggingClasses

        compileJava.dependsOn generateMainLoggingClasses
        compileJava.options.define(compilerArgs: ["-proc:none", "-encoding", "UTF-8"])
        compileTestJava.options.define(compilerArgs: ["-proc:none", "-encoding", "UTF-8"])

        jar {
            Set<String> exportPackages = new HashSet<String>()
            Set<String> privatePackages = new HashSet<String>()

            // TODO: Could more of this be pulled into utilities.gradle?
            sourceSets.each { sourceSet ->
                // skip certain source sets
                if ( ! ['test','matrix'].contains( sourceSet.name ) ) {
                    sourceSet.java.each { javaFile ->
                        // - org.hibernate.boot.registry.classloading.internal
                        // until EntityManagerFactoryBuilderImpl no longer imports ClassLoaderServiceImpl
                        // - .util for external module use (especially envers)
                        final String[] temporaryExports = [
                            'org.hibernate.boot.registry.classloading.internal',
                            'org.hibernate.internal.util' ]

                        final String packageName = determinePackageName( sourceSet.java, javaFile );
                        if ( ! temporaryExports.contains( packageName )
                                && ( packageName.endsWith( ".internal" )
                                || packageName.contains( ".internal." )
                                || packageName.endsWith( ".test" )
                                || packageName.contains( ".test." ) ) ) {
                            privatePackages.add( packageName );
                        }
                        else {
                            exportPackages.add( packageName );
                        }
                    }
                }
            }

            manifest = osgiManifest {
                // GRADLE-1411: Even if we override Imports and Exports
                // auto-generation with instructions, classesDir and classpath
                // need to be here (temporarily).
                classesDir = sourceSets.main.output.classesDir
                classpath = configurations.runtime

                instruction 'Import-Package',
                    // Temporarily support JTA 1.1 -- Karaf and other frameworks still
                    // use it.  Without this, the plugin generates [1.2,2).
                    'javax.transaction;version="[1.1,2)"',
                    '*'
                
                instruction 'Export-Package', exportPackages.toArray(new String[0])
                instruction 'Private-Package', privatePackages.toArray(new String[0])
                
                instruction 'Bundle-Vendor', 'Hibernate.org'
                instruction 'Implementation-Url', 'http://hibernate.org'
                instruction 'Implementation-Version', version
                instruction 'Implementation-Vendor', 'Hibernate.org'
                instruction 'Implementation-Vendor-Id', 'org.hibernate'
            }
        }

        tasks.withType(Test) {
            System.getProperties().each { Map.Entry entry ->
                if ( entry.key.startsWith( 'hibernate.') ) {
                    systemProperty entry.key, entry.value
                }
            }
	}
        test {
            systemProperties['hibernate.test.validatefailureexpected'] = true
            systemProperties += System.properties.findAll { it.key.startsWith( "hibernate.") }
            maxHeapSize = "1024m"
            // Not strictly needed but useful to attach a profiler:
            jvmArgs '-XX:MaxPermSize=256m'
        }

        processTestResources.doLast( {
            copy {
                from( sourceSets.test.java.srcDirs ) {
                    include '**/*.properties'
                    include '**/*.xml'
                }
                into sourceSets.test.output.classesDir
            }
        } )

        assemble.doLast( { install } )
        uploadArchives.dependsOn install

        idea {
            module {
                iml {
                    beforeMerged { module ->
                        module.dependencies.clear()
                        module.excludeFolders.clear()
                    }
                    whenMerged { module ->
                        module.dependencies*.exported = true
                        module.excludeFolders += module.pathFactory.path(file(".gradle"))
                        module.excludeFolders += module.pathFactory.path(file("$buildDir/bundles"))
                        module.excludeFolders += module.pathFactory.path(file("$buildDir/classes"))
                        module.excludeFolders += module.pathFactory.path(file("$buildDir/dependency-cache"))
                        module.excludeFolders += module.pathFactory.path(file("$buildDir/libs"))
                        module.excludeFolders += module.pathFactory.path(file("$buildDir/reports"))
                        module.excludeFolders += module.pathFactory.path(file("$buildDir/test-results"))
                        module.excludeFolders += module.pathFactory.path(file("$buildDir/tmp"))
                        module.excludeFolders += module.pathFactory.path(file("$buildDir/matrix"))
                        module.excludeFolders += module.pathFactory.path(file("$buildDir/resources"))
                        module.excludeFolders -= module.pathFactory.path(file("$buildDir"))
                    }
                }
                downloadSources = true
                scopes.COMPILE.plus += configurations.provided
            }
        }

        eclipse {
            classpath {
                plusConfigurations.add( configurations.provided )
            }
        }

    	// eclipseClasspath will not add sources to classpath unless the dirs actually exist.
	    eclipseClasspath.dependsOn("generateSources")

        // specialized API/SPI checkstyle tasks ~~~~~~~~~~~~~~~~~~~~~~~~~~~~~~~~~~~~~~~~~~~~~~~~~~~~~~~~~~~~~~~~~~~~~~~~~~~~~~~~
        task checkstylePublicSources(type: Checkstyle) {
            checkstyleClasspath = checkstyleMain.checkstyleClasspath
            classpath = checkstyleMain.classpath
            configFile = rootProject.file( 'shared/config/checkstyle/public_checks.xml' )
            source subProject.sourceSets.main.originalJavaSrcDirs
            exclude '**/internal/**'
            exclude '**/internal/*'
            ignoreFailures = false
            showViolations = true
            reports {
                xml {
                    destination "$buildDir/reports/checkstyle/public.xml"
                }
            }
        }
        // ~~~~~~~~~~~~~~~~~~~~~~~~~~~~~~~~~~~~~~~~~~~~~~~~~~~~~~~~~~~~~~~~~~~~~~~~~~~~~~~~~~~~~~~~~~~~~~~~~~~~~~~~~~~~~

        // Report configs ~~~~~~~~~~~~~~~~~~~~~~~~~~~~~~~~~~~~~~~~~~~~~~~~~~~~~~~~~~~~~~~~~~~~~~~~~~~~~~~~~~~~~~~~~~~~~
        checkstyle {
            configFile = rootProject.file( 'shared/config/checkstyle/checkstyle.xml' )
            showViolations = false
            ignoreFailures = true
        }
        findbugs {
            ignoreFailures = true
        }
        buildDashboard.dependsOn check
        // ~~~~~~~~~~~~~~~~~~~~~~~~~~~~~~~~~~~~~~~~~~~~~~~~~~~~~~~~~~~~~~~~~~~~~~~~~~~~~~~~~~~~~~~~~~~~~~~~~~~~~~~~~~~~~


        // elements used to customize the generated POM used during upload
        def pomConfig = {
            name 'A Hibernate O/RM Module'
            description 'A module of the Hibernate O/RM project'
            url 'http://hibernate.org'
            organization {
                name 'Hibernate.org'
                url 'http://hibernate.org'
            }
            issueManagement {
                system 'jira'
                url 'http://opensource.atlassian.com/projects/hibernate/browse/HHH'
            }
            scm {
                url "http://github.com/hibernate/hibernate-core"
                connection "scm:git:http://github.com/hibernate/hibernate-core.git"
                developerConnection "scm:git:git@github.com:hibernate/hibernate-core.git"
            }
            licenses {
                license {
                    name 'GNU Lesser General Public License'
                    url 'http://www.gnu.org/licenses/lgpl-2.1.html'
                    comments 'See discussion at http://hibernate.org/license for more details.'
                    distribution 'repo'
                }
            }
            developers {
                developer {
                    id 'hibernate-team'
                    name 'The Hibernate Development Team'
                    organization 'Hibernate.org'
                    organizationUrl 'http://hibernate.org'
                }
            }
        }

        subProject.ext.basePomConfig = pomConfig

        configure(install.repositories.mavenInstaller) {
            pom.project pomConfig
        }

        uploadArchives {
            repositories.mavenDeployer {
                name = 'jbossDeployer'
                configuration = configurations.deployerJars
                pom.project pomConfig
                repository(id: "jboss-releases-repository", url: "https://repository.jboss.org/nexus/service/local/staging/deploy/maven2/")
                snapshotRepository(id: "jboss-snapshots-repository", url: "https://repository.jboss.org/nexus/content/repositories/snapshots")
            }
        }

        task sourcesJar(type: Jar, dependsOn: compileJava) {
            from sourceSets.main.allSource
            classifier = 'sources'
        }

        artifacts {
            archives sourcesJar
        }

        uploadArchives.dependsOn sourcesJar
    }

}<|MERGE_RESOLUTION|>--- conflicted
+++ resolved
@@ -4,14 +4,8 @@
 
 allprojects {
     repositories {
-<<<<<<< HEAD
-	mavenCentral()
-    	mavenLocal()
-=======
         mavenCentral()
         mavenLocal()
->>>>>>> f2b9ab82
-
         mavenRepo name: 'jboss-nexus', url: "http://repository.jboss.org/nexus/content/groups/public/"
         mavenRepo name: "jboss-snapshots", url: "http://snapshots.jboss.org/maven2/"
     }
@@ -19,13 +13,8 @@
 
 buildscript {
     repositories {
-<<<<<<< HEAD
-	mavenCentral()
-	    mavenLocal()
-=======
         mavenCentral()
         mavenLocal()
->>>>>>> f2b9ab82
 
         mavenRepo name: 'jboss-nexus', url: "http://repository.jboss.org/nexus/content/groups/public/"
         mavenRepo name: "jboss-snapshots", url: "http://snapshots.jboss.org/maven2/"
@@ -35,17 +24,12 @@
     }
 }
 
-<<<<<<< HEAD
 ext.hibernateTargetVersion = '5.0.0-SNAPSHOT'
-=======
-ext.hibernateTargetVersion = '4.3.0-SNAPSHOT'
 ext.javaLanguageLevel = "1.6"
 
 task wrapper(type: Wrapper) {
     gradleVersion = '1.5'
 }
-
->>>>>>> f2b9ab82
 
 idea {
     project {
@@ -69,10 +53,6 @@
     }
 }
 
-<<<<<<< HEAD
-=======
-
->>>>>>> f2b9ab82
 subprojects { subProject ->
     apply plugin: 'idea'
     apply plugin: 'eclipse'
@@ -146,12 +126,8 @@
             jaxb( libraries.jaxb )
             jaxb( libraries.jaxb2_basics )
             jaxb( libraries.jaxb2_ant )
-<<<<<<< HEAD
             jaxb( libraries.jaxb2_jaxb )
             jaxb( libraries.jaxb2_jaxb_xjc )
-=======
-
->>>>>>> f2b9ab82
             deployerJars "org.apache.maven.wagon:wagon-http:1.0"
         }
 
