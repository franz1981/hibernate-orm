--- conflicted
+++ resolved
@@ -23,12 +23,8 @@
  */
 package org.hibernate.test.cache.infinispan.tm;
 
-import java.sql.Connection;
-import java.sql.SQLException;
-import java.sql.SQLFeatureNotSupportedException;
 import java.util.Iterator;
 import java.util.Properties;
-import java.util.logging.Logger;
 import javax.naming.Context;
 import javax.naming.InitialContext;
 import javax.naming.Name;
@@ -36,10 +32,8 @@
 import javax.naming.Reference;
 import javax.naming.StringRefAddr;
 import javax.transaction.Status;
-import javax.transaction.TransactionManager;
 import javax.transaction.UserTransaction;
 
-import org.enhydra.jdbc.standard.StandardXADataSource;
 import org.infinispan.transaction.lookup.JBossStandaloneJTAManagerLookup;
 import org.infinispan.util.logging.Log;
 import org.infinispan.util.logging.LogFactory;
@@ -64,8 +58,6 @@
 import org.hibernate.test.cache.infinispan.functional.Item;
 import org.hibernate.testing.ServiceRegistryBuilder;
 import org.hibernate.testing.jta.JtaAwareConnectionProviderImpl;
-import org.hibernate.testing.jta.TestingJtaBootstrap;
-import org.hibernate.testing.jta.TestingJtaPlatformImpl;
 
 import static org.junit.Assert.assertEquals;
 import static org.junit.Assert.assertNull;
@@ -182,44 +174,6 @@
 
    }
 
-<<<<<<< HEAD
-   public static class ExtendedXADataSource extends StandardXADataSource { // XAPOOL
-      @Override
-      public Connection getConnection() throws SQLException {
-
-         if (getTransactionManager() == null) { // although already set before, it results null again after retrieving the datasource by jndi
-            TransactionManager tm;  // this is because the TransactionManager information is not serialized.
-            try {
-               tm = lookup.getTransactionManager();
-            } catch (Exception e) {
-               throw new SQLException(e);
-            }
-            setTransactionManager(tm);  //  resets the TransactionManager on the datasource retrieved by jndi,
-            //  this makes the datasource JTA-aware
-         }
-
-         // According to Enhydra documentation, here we must return the connection of our XAConnection
-         // see http://cvs.forge.objectweb.org/cgi-bin/viewcvs.cgi/xapool/xapool/examples/xapooldatasource/DatabaseHelper.java?sortby=rev
-         return super.getXAConnection().getConnection();
-      }
-
-      @Override
-      public <T> T unwrap(Class<T> iface) throws SQLException {
-         return null;  // JDK6 stuff
-      }
-
-      @Override
-      public boolean isWrapperFor(Class<?> iface) throws SQLException {
-         return false;  // JDK6 stuff
-      }
-
-	   public Logger getParentLogger() throws SQLFeatureNotSupportedException {
-		   return null;
-	   }
-   }
-
-=======
->>>>>>> 7b486fc4
    private Main startJndiServer() throws Exception {
       // Create an in-memory jndi
       NamingServer namingServer = new NamingServer();
