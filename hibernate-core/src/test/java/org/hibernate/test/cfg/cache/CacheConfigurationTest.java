--- conflicted
+++ resolved
@@ -23,12 +23,8 @@
  */
 package org.hibernate.test.cfg.cache;
 
-<<<<<<< HEAD
 import org.junit.Test;
 
-import org.hibernate.SessionFactory;
-=======
->>>>>>> 6beb5acb
 import org.hibernate.cfg.Configuration;
 import org.hibernate.testing.FailureExpectedWithNewMetamodel;
 import org.hibernate.testing.junit4.BaseUnitTestCase;
@@ -44,13 +40,10 @@
 
 	@Test
 	public void testCacheConfiguration() throws Exception {
-<<<<<<< HEAD
 		if(isMetadataUsed()){
 			throw new IllegalStateException( "what should we do here " );
 		}
-=======
 		// we only care if the SF builds successfully.
->>>>>>> 6beb5acb
 		Configuration cfg = new Configuration().configure(CFG_XML);
 		cfg.buildSessionFactory().close();
 	}
