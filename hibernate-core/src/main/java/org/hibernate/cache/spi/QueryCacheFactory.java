--- conflicted
+++ resolved
@@ -23,14 +23,11 @@
  */
 package org.hibernate.cache.spi;
 
-<<<<<<< HEAD
 import org.hibernate.HibernateException;
-import org.hibernate.engine.spi.SessionFactoryImplementor;
-=======
 import java.util.Properties;
 
 import org.hibernate.cfg.Settings;
->>>>>>> 3343e6d6
+import org.hibernate.engine.spi.SessionFactoryImplementor;
 
 /**
  * Defines a factory for query cache instances.  These factories are responsible for
@@ -52,10 +49,5 @@
 	public QueryCache getQueryCache(
 			String regionName,
 			UpdateTimestampsCache updateTimestampsCache,
-<<<<<<< HEAD
 			SessionFactoryImplementor sessionFactoryImplementor) throws HibernateException;
-=======
-			Settings settings,
-			Properties props);
->>>>>>> 3343e6d6
 }