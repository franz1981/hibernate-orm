/*
 * Hibernate, Relational Persistence for Idiomatic Java
 *
 * Copyright (c) 2008, Red Hat Middleware LLC or third-party contributors as
 * indicated by the @author tags or express copyright attribution
 * statements applied by the authors.  All third-party contributions are
 * distributed under license by Red Hat Middleware LLC.
 *
 * This copyrighted material is made available to anyone wishing to use, modify,
 * copy, or redistribute it subject to the terms and conditions of the GNU
 * Lesser General Public License, as published by the Free Software Foundation.
 *
 * This program is distributed in the hope that it will be useful,
 * but WITHOUT ANY WARRANTY; without even the implied warranty of MERCHANTABILITY
 * or FITNESS FOR A PARTICULAR PURPOSE.  See the GNU Lesser General Public License
 * for more details.
 *
 * You should have received a copy of the GNU Lesser General Public License
 * along with this distribution; if not, write to:
 * Free Software Foundation, Inc.
 * 51 Franklin Street, Fifth Floor
 * Boston, MA  02110-1301  USA
 *
 */
package org.hibernate.persister.collection;
import java.io.Serializable;
import java.sql.PreparedStatement;
import java.sql.SQLException;
import java.util.Iterator;
import org.hibernate.HibernateException;
import org.hibernate.MappingException;
import org.hibernate.cache.CacheException;
import org.hibernate.cache.access.CollectionRegionAccessStrategy;
import org.hibernate.cfg.Configuration;
import org.hibernate.collection.PersistentCollection;
import org.hibernate.engine.LoadQueryInfluencers;
import org.hibernate.engine.SessionFactoryImplementor;
import org.hibernate.engine.SessionImplementor;
import org.hibernate.engine.SubselectFetch;
<<<<<<< HEAD
=======
import org.hibernate.engine.LoadQueryInfluencers;
import org.hibernate.engine.jdbc.batch.internal.BasicBatchKey;
>>>>>>> 0b10334e
import org.hibernate.jdbc.Expectation;
import org.hibernate.jdbc.Expectations;
import org.hibernate.loader.collection.BatchingCollectionInitializer;
import org.hibernate.loader.collection.CollectionInitializer;
import org.hibernate.loader.collection.SubselectCollectionLoader;
import org.hibernate.mapping.Collection;
import org.hibernate.persister.entity.Joinable;
import org.hibernate.pretty.MessageHelper;
import org.hibernate.sql.Delete;
import org.hibernate.sql.Insert;
import org.hibernate.sql.SelectFragment;
import org.hibernate.sql.Update;
import org.hibernate.type.AssociationType;
import org.hibernate.internal.util.collections.ArrayHelper;

/**
 * Collection persister for collections of values and many-to-many associations.
 *
 * @author Gavin King
 */
public class BasicCollectionPersister extends AbstractCollectionPersister {

	public boolean isCascadeDeleteEnabled() {
		return false;
	}

	public BasicCollectionPersister(
			Collection collection,
			CollectionRegionAccessStrategy cacheAccessStrategy,
			Configuration cfg,
			SessionFactoryImplementor factory) throws MappingException, CacheException {
		super( collection, cacheAccessStrategy, cfg, factory );
	}

	/**
	 * Generate the SQL DELETE that deletes all rows
	 */
	protected String generateDeleteString() {
		
		Delete delete = new Delete()
				.setTableName( qualifiedTableName )
				.addPrimaryKeyColumns( keyColumnNames );
		
		if ( hasWhere ) delete.setWhere( sqlWhereString );
		
		if ( getFactory().getSettings().isCommentsEnabled() ) {
			delete.setComment( "delete collection " + getRole() );
		}
		
		return delete.toStatementString();
	}

	/**
	 * Generate the SQL INSERT that creates a new row
	 */
	protected String generateInsertRowString() {
		
		Insert insert = new Insert( getDialect() )
				.setTableName( qualifiedTableName )
				.addColumns( keyColumnNames );
		
		if ( hasIdentifier) insert.addColumn( identifierColumnName );
		
		if ( hasIndex /*&& !indexIsFormula*/ ) {
			insert.addColumns( indexColumnNames, indexColumnIsSettable );
		}
		
		if ( getFactory().getSettings().isCommentsEnabled() ) {
			insert.setComment( "insert collection row " + getRole() );
		}
		
		//if ( !elementIsFormula ) {
			insert.addColumns( elementColumnNames, elementColumnIsSettable, elementColumnWriters );
		//}
		
		return insert.toStatementString();
	}

	/**
	 * Generate the SQL UPDATE that updates a row
	 */
	protected String generateUpdateRowString() {
		
		Update update = new Update( getDialect() )
			.setTableName( qualifiedTableName );
		
		//if ( !elementIsFormula ) {
			update.addColumns( elementColumnNames, elementColumnIsSettable, elementColumnWriters );
		//}
		
		if ( hasIdentifier ) {
			update.addPrimaryKeyColumns( new String[]{ identifierColumnName } );
		}
		else if ( hasIndex && !indexContainsFormula ) {
			update.addPrimaryKeyColumns( ArrayHelper.join( keyColumnNames, indexColumnNames ) );
		}
		else {
			update.addPrimaryKeyColumns( keyColumnNames );
			update.addPrimaryKeyColumns( elementColumnNames, elementColumnIsInPrimaryKey, elementColumnWriters );
		}
		
		if ( getFactory().getSettings().isCommentsEnabled() ) {
			update.setComment( "update collection row " + getRole() );
		}
		
		return update.toStatementString();
	}

	/**
	 * Generate the SQL DELETE that deletes a particular row
	 */
	protected String generateDeleteRowString() {
		
		Delete delete = new Delete()
			.setTableName( qualifiedTableName );
		
		if ( hasIdentifier ) {
			delete.addPrimaryKeyColumns( new String[]{ identifierColumnName } );
		}
		else if ( hasIndex && !indexContainsFormula ) {
			delete.addPrimaryKeyColumns( ArrayHelper.join( keyColumnNames, indexColumnNames ) );
		}
		else {
			delete.addPrimaryKeyColumns( keyColumnNames );
			delete.addPrimaryKeyColumns( elementColumnNames, elementColumnIsInPrimaryKey, elementColumnWriters );
		}
		
		if ( getFactory().getSettings().isCommentsEnabled() ) {
			delete.setComment( "delete collection row " + getRole() );
		}
		
		return delete.toStatementString();
	}

	public boolean consumesEntityAlias() {
		return false;
	}

	public boolean consumesCollectionAlias() {
//		return !isOneToMany();
		return true;
	}

	public boolean isOneToMany() {
		return false;
	}

	public boolean isManyToMany() {
		return elementType.isEntityType(); //instanceof AssociationType;
	}

	private BasicBatchKey updateBatchKey;

	protected int doUpdateRows(Serializable id, PersistentCollection collection, SessionImplementor session)
			throws HibernateException {
		
		if ( ArrayHelper.isAllFalse(elementColumnIsSettable) ) return 0;

		try {
			PreparedStatement st = null;
			Expectation expectation = Expectations.appropriateExpectation( getUpdateCheckStyle() );
			boolean callable = isUpdateCallable();
			boolean useBatch = expectation.canBeBatched();
			Iterator entries = collection.entries( this );
			String sql = getSQLUpdateRowString();
			int i = 0;
			int count = 0;
			while ( entries.hasNext() ) {
				Object entry = entries.next();
				if ( collection.needsUpdating( entry, i, elementType ) ) {
					int offset = 1;

					if ( useBatch ) {
						if ( updateBatchKey == null ) {
							updateBatchKey = new BasicBatchKey(
									getRole() + "#UPDATE",
									expectation
							);
						}
						st = session.getTransactionCoordinator()
								.getJdbcCoordinator()
								.getBatch( updateBatchKey )
								.getBatchStatement( sql, callable );
					}
					else {
						st = session.getTransactionCoordinator()
								.getJdbcCoordinator()
								.getStatementPreparer()
								.prepareStatement( sql, callable );
					}

					try {
						offset+= expectation.prepare( st );
						int loc = writeElement( st, collection.getElement( entry ), offset, session );
						if ( hasIdentifier ) {
							writeIdentifier( st, collection.getIdentifier( entry, i ), loc, session );
						}
						else {
							loc = writeKey( st, id, loc, session );
							if ( hasIndex && !indexContainsFormula ) {
								writeIndexToWhere( st, collection.getIndex( entry, i, this ), loc, session );
							}
							else {
								writeElementToWhere( st, collection.getSnapshotElement( entry, i ), loc, session );
							}
						}

						if ( useBatch ) {
							session.getTransactionCoordinator()
									.getJdbcCoordinator()
									.getBatch( updateBatchKey )
									.addToBatch();
						}
						else {
							expectation.verifyOutcome( st.executeUpdate(), st, -1 );
						}
					}
					catch ( SQLException sqle ) {
						if ( useBatch ) {
							session.getTransactionCoordinator().getJdbcCoordinator().abortBatch();
						}
						throw sqle;
					}
					finally {
						if ( !useBatch ) {
							st.close();
						}
					}
					count++;
				}
				i++;
			}
			return count;
		}
		catch ( SQLException sqle ) {
			throw getSQLExceptionHelper().convert(
					sqle,
					"could not update collection rows: " + MessageHelper.collectionInfoString( this, id, getFactory() ),
					getSQLUpdateRowString()
				);
		}
	}

	public String selectFragment(
	        Joinable rhs,
	        String rhsAlias,
	        String lhsAlias,
	        String entitySuffix,
	        String collectionSuffix,
	        boolean includeCollectionColumns) {
		// we need to determine the best way to know that two joinables
		// represent a single many-to-many...
		if ( rhs != null && isManyToMany() && !rhs.isCollection() ) {
			AssociationType elementType = ( ( AssociationType ) getElementType() );
			if ( rhs.equals( elementType.getAssociatedJoinable( getFactory() ) ) ) {
				return manyToManySelectFragment( rhs, rhsAlias, lhsAlias, collectionSuffix );
			}
		}
		return includeCollectionColumns ? selectFragment( lhsAlias, collectionSuffix ) : "";
	}

	private String manyToManySelectFragment(
	        Joinable rhs,
	        String rhsAlias,
	        String lhsAlias,
	        String collectionSuffix) {
		SelectFragment frag = generateSelectFragment( lhsAlias, collectionSuffix );

		String[] elementColumnNames = rhs.getKeyColumnNames();
		frag.addColumns( rhsAlias, elementColumnNames, elementColumnAliases );
		appendIndexColumns( frag, lhsAlias );
		appendIdentifierColumns( frag, lhsAlias );

		return frag.toFragmentString()
				.substring( 2 ); //strip leading ','
	}

	/**
	 * Create the <tt>CollectionLoader</tt>
	 *
	 * @see org.hibernate.loader.collection.BasicCollectionLoader
	 */
	protected CollectionInitializer createCollectionInitializer(LoadQueryInfluencers loadQueryInfluencers)
			throws MappingException {
		return BatchingCollectionInitializer.createBatchingCollectionInitializer( this, batchSize, getFactory(), loadQueryInfluencers );
	}

	public String fromJoinFragment(String alias, boolean innerJoin, boolean includeSubclasses) {
		return "";
	}

	public String whereJoinFragment(String alias, boolean innerJoin, boolean includeSubclasses) {
		return "";
	}

	protected CollectionInitializer createSubselectInitializer(SubselectFetch subselect, SessionImplementor session) {
		return new SubselectCollectionLoader( 
				this,
				subselect.toSubselectString( getCollectionType().getLHSPropertyName() ),
				subselect.getResult(),
				subselect.getQueryParameters(),
				subselect.getNamedParameterLocMap(),
				session.getFactory(),
				session.getLoadQueryInfluencers() 
		);
	}

}<|MERGE_RESOLUTION|>--- conflicted
+++ resolved
@@ -37,11 +37,8 @@
 import org.hibernate.engine.SessionFactoryImplementor;
 import org.hibernate.engine.SessionImplementor;
 import org.hibernate.engine.SubselectFetch;
-<<<<<<< HEAD
-=======
-import org.hibernate.engine.LoadQueryInfluencers;
 import org.hibernate.engine.jdbc.batch.internal.BasicBatchKey;
->>>>>>> 0b10334e
+import org.hibernate.internal.util.collections.ArrayHelper;
 import org.hibernate.jdbc.Expectation;
 import org.hibernate.jdbc.Expectations;
 import org.hibernate.loader.collection.BatchingCollectionInitializer;
@@ -55,7 +52,6 @@
 import org.hibernate.sql.SelectFragment;
 import org.hibernate.sql.Update;
 import org.hibernate.type.AssociationType;
-import org.hibernate.internal.util.collections.ArrayHelper;
 
 /**
  * Collection persister for collections of values and many-to-many associations.
@@ -79,7 +75,8 @@
 	/**
 	 * Generate the SQL DELETE that deletes all rows
 	 */
-	protected String generateDeleteString() {
+	@Override
+    protected String generateDeleteString() {
 		
 		Delete delete = new Delete()
 				.setTableName( qualifiedTableName )
@@ -97,7 +94,8 @@
 	/**
 	 * Generate the SQL INSERT that creates a new row
 	 */
-	protected String generateInsertRowString() {
+	@Override
+    protected String generateInsertRowString() {
 		
 		Insert insert = new Insert( getDialect() )
 				.setTableName( qualifiedTableName )
@@ -123,7 +121,8 @@
 	/**
 	 * Generate the SQL UPDATE that updates a row
 	 */
-	protected String generateUpdateRowString() {
+	@Override
+    protected String generateUpdateRowString() {
 		
 		Update update = new Update( getDialect() )
 			.setTableName( qualifiedTableName );
@@ -153,7 +152,8 @@
 	/**
 	 * Generate the SQL DELETE that deletes a particular row
 	 */
-	protected String generateDeleteRowString() {
+	@Override
+    protected String generateDeleteRowString() {
 		
 		Delete delete = new Delete()
 			.setTableName( qualifiedTableName );
@@ -189,13 +189,15 @@
 		return false;
 	}
 
-	public boolean isManyToMany() {
+	@Override
+    public boolean isManyToMany() {
 		return elementType.isEntityType(); //instanceof AssociationType;
 	}
 
 	private BasicBatchKey updateBatchKey;
 
-	protected int doUpdateRows(Serializable id, PersistentCollection collection, SessionImplementor session)
+	@Override
+    protected int doUpdateRows(Serializable id, PersistentCollection collection, SessionImplementor session)
 			throws HibernateException {
 		
 		if ( ArrayHelper.isAllFalse(elementColumnIsSettable) ) return 0;
@@ -324,7 +326,8 @@
 	 *
 	 * @see org.hibernate.loader.collection.BasicCollectionLoader
 	 */
-	protected CollectionInitializer createCollectionInitializer(LoadQueryInfluencers loadQueryInfluencers)
+	@Override
+    protected CollectionInitializer createCollectionInitializer(LoadQueryInfluencers loadQueryInfluencers)
 			throws MappingException {
 		return BatchingCollectionInitializer.createBatchingCollectionInitializer( this, batchSize, getFactory(), loadQueryInfluencers );
 	}
@@ -337,7 +340,8 @@
 		return "";
 	}
 
-	protected CollectionInitializer createSubselectInitializer(SubselectFetch subselect, SessionImplementor session) {
+	@Override
+    protected CollectionInitializer createSubselectInitializer(SubselectFetch subselect, SessionImplementor session) {
 		return new SubselectCollectionLoader( 
 				this,
 				subselect.toSubselectString( getCollectionType().getLHSPropertyName() ),
