--- conflicted
+++ resolved
@@ -3194,7 +3194,6 @@
 		return false;
 	}
 
-<<<<<<< HEAD
 	public DefaultSizeStrategy getDefaultSizeStrategy(){
 		return defaultSizeStrategy;
 	}
@@ -3722,7 +3721,8 @@
 	@Deprecated
 	protected String getDropSequenceString(String sequenceName) throws MappingException {
 		return "drop sequence " + sequenceName;
-=======
+	}
+
 	/**
 	 * Annotation to be appended to the end of each COLUMN clause for temporary tables.
 	 *
@@ -3731,6 +3731,5 @@
 	 */
 	public String getCreateTemporaryTableColumnAnnotation(int sqlTypeCode) {
 		return "";
->>>>>>> f9abbaf2
 	}
 }