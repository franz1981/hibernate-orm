--- conflicted
+++ resolved
@@ -124,32 +124,7 @@
 	private Class returnClass;
 	private int keySize;
 
-<<<<<<< HEAD
-=======
-
-	public String[] sqlCreateStrings(Dialect dialect) throws HibernateException {
-		return new String[] {
-			new StringBuilder( dialect.getCreateTableString() )
-					.append( ' ' )
-					.append( tableName )
-					.append( " ( " )
-					.append( pkColumnName )
-					.append( ' ' )
-					.append( dialect.getTypeName( Types.VARCHAR, keySize, 0, 0 ) )
-					.append( ",  " )
-					.append( valueColumnName )
-					.append( ' ' )
-					.append( dialect.getTypeName( Types.INTEGER ) )
-					.append( " ) " )
-					.toString()
-		};
-	}
-
-	public String[] sqlDropStrings(Dialect dialect) throws HibernateException {
-		return new String[] { dialect.getDropTableString( tableName ) };
-	}
-
->>>>>>> bd7840dd
+
 	public Object generatorKey() {
 		return tableName;
 	}
@@ -333,15 +308,8 @@
 		};
 	}
 
+
 	public String[] sqlDropStrings(Dialect dialect) throws HibernateException {
-		StringBuilder sqlDropString = new StringBuilder( "drop table " );
-		if ( dialect.supportsIfExistsBeforeTableName() ) {
-			sqlDropString.append( "if exists " );
-		}
-		sqlDropString.append( tableName ).append( dialect.getCascadeConstraintsString() );
-		if ( dialect.supportsIfExistsAfterTableName() ) {
-			sqlDropString.append( " if exists" );
-		}
-		return new String[] { sqlDropString.toString() };
+		return new String[] { dialect.getDropTableString( tableName ) };
 	}
 }