--- conflicted
+++ resolved
@@ -1,112 +1,108 @@
-/*
- * Hibernate, Relational Persistence for Idiomatic Java
- *
- * Copyright (c) 2010, Red Hat Inc. or third-party contributors as
- * indicated by the @author tags or express copyright attribution
- * statements applied by the authors.  All third-party contributions are
- * distributed under license by Red Hat Inc.
- *
- * This copyrighted material is made available to anyone wishing to use, modify,
- * copy, or redistribute it subject to the terms and conditions of the GNU
- * Lesser General Public License, as published by the Free Software Foundation.
- *
- * This program is distributed in the hope that it will be useful,
- * but WITHOUT ANY WARRANTY; without even the implied warranty of MERCHANTABILITY
- * or FITNESS FOR A PARTICULAR PURPOSE.  See the GNU Lesser General Public License
- * for more details.
- *
- * You should have received a copy of the GNU Lesser General Public License
- * along with this distribution; if not, write to:
- * Free Software Foundation, Inc.
- * 51 Franklin Street, Fifth Floor
- * Boston, MA  02110-1301  USA
- */
+/*
+ * Hibernate, Relational Persistence for Idiomatic Java
+ *
+ * Copyright (c) 2010, Red Hat Inc. or third-party contributors as
+ * indicated by the @author tags or express copyright attribution
+ * statements applied by the authors.  All third-party contributions are
+ * distributed under license by Red Hat Inc.
+ *
+ * This copyrighted material is made available to anyone wishing to use, modify,
+ * copy, or redistribute it subject to the terms and conditions of the GNU
+ * Lesser General Public License, as published by the Free Software Foundation.
+ *
+ * This program is distributed in the hope that it will be useful,
+ * but WITHOUT ANY WARRANTY; without even the implied warranty of MERCHANTABILITY
+ * or FITNESS FOR A PARTICULAR PURPOSE.  See the GNU Lesser General Public License
+ * for more details.
+ *
+ * You should have received a copy of the GNU Lesser General Public License
+ * along with this distribution; if not, write to:
+ * Free Software Foundation, Inc.
+ * 51 Franklin Street, Fifth Floor
+ * Boston, MA  02110-1301  USA
+ */
 package org.hibernate.cfg;
-import java.io.InputStream;
-<<<<<<< HEAD
-import org.hibernate.HibernateLogger;
-import org.hibernate.util.DTDEntityResolver;
-import org.jboss.logging.Logger;
-=======
-
-import org.hibernate.internal.util.xml.DTDEntityResolver;
->>>>>>> 0b10334e
-import org.xml.sax.EntityResolver;
-import org.xml.sax.InputSource;
-
-/**
- * Resolve JPA xsd files locally
- *
- * @author Emmanuel Bernard
- */
-public class EJB3DTDEntityResolver extends DTDEntityResolver {
-	public static final EntityResolver INSTANCE = new EJB3DTDEntityResolver();
-
-    private static final HibernateLogger LOG = Logger.getMessageLogger(HibernateLogger.class, EJB3DTDEntityResolver.class.getName());
-
-	boolean resolved = false;
-
-	/**
-	 * Persistence.xml has been resolved locally
-	 * @return true if it has
-	 */
-	public boolean isResolved() {
-		return resolved;
-	}
-
-	@Override
-    public InputSource resolveEntity(String publicId, String systemId) {
-        LOG.trace("Resolving XML entity " + publicId + " : " + systemId);
-		InputSource is = super.resolveEntity( publicId, systemId );
-		if ( is == null ) {
-			if ( systemId != null ) {
-				if ( systemId.endsWith( "orm_1_0.xsd" ) ) {
-					InputStream dtdStream = getStreamFromClasspath( "orm_1_0.xsd" );
-					final InputSource source = buildInputSource( publicId, systemId, dtdStream, false );
-					if (source != null) return source;
-				}
-				else if ( systemId.endsWith( "orm_2_0.xsd" ) ) {
-					InputStream dtdStream = getStreamFromClasspath( "orm_2_0.xsd" );
-					final InputSource source = buildInputSource( publicId, systemId, dtdStream, false );
-					if (source != null) return source;
-				}
-				else if ( systemId.endsWith( "persistence_1_0.xsd" ) ) {
-					InputStream dtdStream = getStreamFromClasspath( "persistence_1_0.xsd" );
-					final InputSource source = buildInputSource( publicId, systemId, dtdStream, true );
-					if (source != null) return source;
-				}
-				else if ( systemId.endsWith( "persistence_2_0.xsd" ) ) {
-					InputStream dtdStream = getStreamFromClasspath( "persistence_2_0.xsd" );
-					final InputSource source = buildInputSource( publicId, systemId, dtdStream, true );
-					if (source != null) return source;
-				}
-			}
-		}
-		else {
-			resolved = true;
-			return is;
-		}
-		//use the default behavior
-		return null;
-	}
-
-	private InputSource buildInputSource(String publicId, String systemId, InputStream dtdStream, boolean resolved) {
-		if ( dtdStream == null ) {
-            LOG.trace("Unable to locate [" + systemId + "] on classpath");
-			return null;
-		}
-        LOG.trace("Located [" + systemId + "] in classpath");
-        InputSource source = new InputSource(dtdStream);
-        source.setPublicId(publicId);
-        source.setSystemId(systemId);
-        this.resolved = resolved;
-        return source;
-	}
-
-	private InputStream getStreamFromClasspath(String fileName) {
-        LOG.trace("Recognized JPA ORM namespace; attempting to resolve on classpath under org/hibernate/ejb");
-		String path = "org/hibernate/ejb/" + fileName;
-		InputStream dtdStream = resolveInHibernateNamespace( path );
-		return dtdStream;
-	}
-}
+
+import java.io.InputStream;
+import org.hibernate.HibernateLogger;
+import org.hibernate.internal.util.xml.DTDEntityResolver;
+import org.jboss.logging.Logger;
+import org.xml.sax.EntityResolver;
+import org.xml.sax.InputSource;
+
+/**
+ * Resolve JPA xsd files locally
+ *
+ * @author Emmanuel Bernard
+ */
+public class EJB3DTDEntityResolver extends DTDEntityResolver {
+	public static final EntityResolver INSTANCE = new EJB3DTDEntityResolver();
+
+    private static final HibernateLogger LOG = Logger.getMessageLogger(HibernateLogger.class, EJB3DTDEntityResolver.class.getName());
+
+	boolean resolved = false;
+
+	/**
+	 * Persistence.xml has been resolved locally
+	 * @return true if it has
+	 */
+	public boolean isResolved() {
+		return resolved;
+	}
+
+	@Override
+    public InputSource resolveEntity(String publicId, String systemId) {
+        LOG.trace("Resolving XML entity " + publicId + " : " + systemId);
+		InputSource is = super.resolveEntity( publicId, systemId );
+		if ( is == null ) {
+			if ( systemId != null ) {
+				if ( systemId.endsWith( "orm_1_0.xsd" ) ) {
+					InputStream dtdStream = getStreamFromClasspath( "orm_1_0.xsd" );
+					final InputSource source = buildInputSource( publicId, systemId, dtdStream, false );
+					if (source != null) return source;
+				}
+				else if ( systemId.endsWith( "orm_2_0.xsd" ) ) {
+					InputStream dtdStream = getStreamFromClasspath( "orm_2_0.xsd" );
+					final InputSource source = buildInputSource( publicId, systemId, dtdStream, false );
+					if (source != null) return source;
+				}
+				else if ( systemId.endsWith( "persistence_1_0.xsd" ) ) {
+					InputStream dtdStream = getStreamFromClasspath( "persistence_1_0.xsd" );
+					final InputSource source = buildInputSource( publicId, systemId, dtdStream, true );
+					if (source != null) return source;
+				}
+				else if ( systemId.endsWith( "persistence_2_0.xsd" ) ) {
+					InputStream dtdStream = getStreamFromClasspath( "persistence_2_0.xsd" );
+					final InputSource source = buildInputSource( publicId, systemId, dtdStream, true );
+					if (source != null) return source;
+				}
+			}
+		}
+		else {
+			resolved = true;
+			return is;
+		}
+		//use the default behavior
+		return null;
+	}
+
+	private InputSource buildInputSource(String publicId, String systemId, InputStream dtdStream, boolean resolved) {
+		if ( dtdStream == null ) {
+            LOG.trace("Unable to locate [" + systemId + "] on classpath");
+			return null;
+		}
+        LOG.trace("Located [" + systemId + "] in classpath");
+        InputSource source = new InputSource(dtdStream);
+        source.setPublicId(publicId);
+        source.setSystemId(systemId);
+        this.resolved = resolved;
+        return source;
+	}
+
+	private InputStream getStreamFromClasspath(String fileName) {
+        LOG.trace("Recognized JPA ORM namespace; attempting to resolve on classpath under org/hibernate/ejb");
+		String path = "org/hibernate/ejb/" + fileName;
+		InputStream dtdStream = resolveInHibernateNamespace( path );
+		return dtdStream;
+	}
+}