/*
 * Hibernate, Relational Persistence for Idiomatic Java
 *
 * License: GNU Lesser General Public License (LGPL), version 2.1 or later
 * See the lgpl.txt file in the root directory or http://www.gnu.org/licenses/lgpl-2.1.html
 */
package org.hibernate.internal.util.collections;

/**
 * Stack implementation exposing useful methods for Hibernate needs.
 *
 * @param <T> The type of things stored in the stack
 *
 * @author Steve Ebersole
 */
public interface Stack<T> {
	/**
	 * Push the new element on the top of the stack
	 */
	void push(T newCurrent);

	/**
	 * Pop (remove and return) the current element off the stack
	 */
	T pop();

	/**
	 * The element currently at the top of the stack
	 */
	T getCurrent();

	/**
	 * How many elements are currently on the stack?
	 */
	int depth();

	/**
	 * Are there no elements currently in the stack?
	 */
	boolean isEmpty();

	/**
	 * Remove all elements from the stack
	 */
	void clear();

<<<<<<< HEAD
	/**
	 * Visit all elements in the stack, starting with the root and working "forward"
	 */
	void visitRootFirst(Consumer<T> action);

	/**
	 * Visit all elements in the stack, starting with the current and working back
	 */
	void visitCurrentFirst(Consumer<T> action);

	/**
	 * Find an element on the stack and return a value.  The first non-null element
	 * returned from `action` stops the iteration and is returned from here
	 */
	<X> X findCurrentFirst(Function<T, X> action);
=======
>>>>>>> 5bf772c5
}<|MERGE_RESOLUTION|>--- conflicted
+++ resolved
@@ -5,6 +5,9 @@
  * See the lgpl.txt file in the root directory or http://www.gnu.org/licenses/lgpl-2.1.html
  */
 package org.hibernate.internal.util.collections;
+
+import java.util.function.Consumer;
+import java.util.function.Function;
 
 /**
  * Stack implementation exposing useful methods for Hibernate needs.
@@ -44,22 +47,14 @@
 	 */
 	void clear();
 
-<<<<<<< HEAD
 	/**
 	 * Visit all elements in the stack, starting with the root and working "forward"
 	 */
 	void visitRootFirst(Consumer<T> action);
 
 	/**
-	 * Visit all elements in the stack, starting with the current and working back
-	 */
-	void visitCurrentFirst(Consumer<T> action);
-
-	/**
 	 * Find an element on the stack and return a value.  The first non-null element
 	 * returned from `action` stops the iteration and is returned from here
 	 */
 	<X> X findCurrentFirst(Function<T, X> action);
-=======
->>>>>>> 5bf772c5
 }