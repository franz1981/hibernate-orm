/*
 * Hibernate, Relational Persistence for Idiomatic Java
 *
 * Copyright (c) 2011, Red Hat Inc. or third-party contributors as
 * indicated by the @author tags or express copyright attribution
 * statements applied by the authors.  All third-party contributions are
 * distributed under license by Red Hat Inc.
 *
 * This copyrighted material is made available to anyone wishing to use, modify,
 * copy, or redistribute it subject to the terms and conditions of the GNU
 * Lesser General Public License, as published by the Free Software Foundation.
 *
 * This program is distributed in the hope that it will be useful,
 * but WITHOUT ANY WARRANTY; without even the implied warranty of MERCHANTABILITY
 * or FITNESS FOR A PARTICULAR PURPOSE.  See the GNU Lesser General Public License
 * for more details.
 *
 * You should have received a copy of the GNU Lesser General Public License
 * along with this distribution; if not, write to:
 * Free Software Foundation, Inc.
 * 51 Franklin Street, Fifth Floor
 * Boston, MA  02110-1301  USA
 */
package org.hibernate.engine.config.internal;

import java.util.Collections;
import java.util.Map;

import org.hibernate.engine.config.spi.ConfigurationService;

/**
 * The standard ConfigurationService implementation
 *
 * @author Steve Ebersole
 */
<<<<<<< HEAD
public class ConfigurationServiceImpl implements ConfigurationService {
=======
public class ConfigurationServiceImpl implements ConfigurationService, ServiceRegistryAwareService {
	private static final CoreMessageLogger LOG = Logger.getMessageLogger(
			CoreMessageLogger.class,
			ConfigurationServiceImpl.class.getName()
	);

>>>>>>> f40f814b
	private final Map settings;

	/**
	 * Constructs a ConfigurationServiceImpl
	 *
	 * @param settings The map of settings
	 */
	@SuppressWarnings( "unchecked" )
	public ConfigurationServiceImpl(Map settings) {
		this.settings = Collections.unmodifiableMap( settings );
	}

	@Override
	public Map getSettings() {
		return settings;
	}

	@Override
	@SuppressWarnings("unchecked")
	public <T> T getSetting(String name) {
		return (T) getSettings().get( name );
	}

	@Override
	public <T> T getSetting(String name, Converter<T> converter) {
		return getSetting( name, converter, null );
	}

	@Override
	public <T> T getSetting(String name, Class<T> expectedType) {
		return getSetting( name, expectedType, null );
	}

	@Override
	public <T> T getSetting(String name, Converter<T> converter, T defaultValue) {
		final Object value = settings.get( name );
		if ( value == null ) {
			return defaultValue;
		}

		return converter.convert( value );
	}

	@Override
	@SuppressWarnings("unchecked")
	public <T> T getSetting(String name, Class<T> expected, T defaultValue) {
<<<<<<< HEAD
		Object value = settings.get( name );
		return value == null
				? defaultValue
				: (T) value;
	}
=======
		final Object value = settings.get( name );
		final T target = cast( expected, value );
		return target !=null ? target : defaultValue;
	}

	@Override
	@SuppressWarnings("unchecked")
	public <T> T cast(Class<T> expected, Object candidate){
		if (candidate == null) {
			return null;
		}

		if ( expected.isInstance( candidate ) ) {
			return (T) candidate;
		}

		Class<T> target;
		if ( Class.class.isInstance( candidate ) ) {
			target = Class.class.cast( candidate );
		}
		else {
			try {
				target = serviceRegistry.getService( ClassLoaderService.class ).classForName( candidate.toString() );
			}
			catch ( ClassLoadingException e ) {
				LOG.debugf( "Unable to locate %s implementation class %s", expected.getName(), candidate.toString() );
				target = null;
			}
		}
		if ( target != null ) {
			try {
				return target.newInstance();
			}
			catch ( Exception e ) {
				LOG.debugf(
						"Unable to instantiate %s class %s", expected.getName(),
						target.getName()
				);
			}
		}
		return null;
	}


>>>>>>> f40f814b
}<|MERGE_RESOLUTION|>--- conflicted
+++ resolved
@@ -26,24 +26,28 @@
 import java.util.Collections;
 import java.util.Map;
 
+import org.jboss.logging.Logger;
+
+import org.hibernate.internal.CoreMessageLogger;
+import org.hibernate.boot.registry.classloading.spi.ClassLoaderService;
+import org.hibernate.boot.registry.classloading.spi.ClassLoadingException;
 import org.hibernate.engine.config.spi.ConfigurationService;
+import org.hibernate.service.spi.ServiceRegistryAwareService;
+import org.hibernate.service.spi.ServiceRegistryImplementor;
 
 /**
  * The standard ConfigurationService implementation
  *
  * @author Steve Ebersole
  */
-<<<<<<< HEAD
-public class ConfigurationServiceImpl implements ConfigurationService {
-=======
 public class ConfigurationServiceImpl implements ConfigurationService, ServiceRegistryAwareService {
 	private static final CoreMessageLogger LOG = Logger.getMessageLogger(
 			CoreMessageLogger.class,
 			ConfigurationServiceImpl.class.getName()
 	);
 
->>>>>>> f40f814b
 	private final Map settings;
+	private ServiceRegistryImplementor serviceRegistry;
 
 	/**
 	 * Constructs a ConfigurationServiceImpl
@@ -56,24 +60,24 @@
 	}
 
 	@Override
-	public Map getSettings() {
+	public Map<?,?> getSettings() {
 		return settings;
+	}
+
+	@Override
+	public void injectServices(ServiceRegistryImplementor serviceRegistry) {
+		this.serviceRegistry = serviceRegistry;
 	}
 
 	@Override
 	@SuppressWarnings("unchecked")
 	public <T> T getSetting(String name) {
-		return (T) getSettings().get( name );
+		return (T) getSettings( ).get( name );
 	}
 
 	@Override
 	public <T> T getSetting(String name, Converter<T> converter) {
 		return getSetting( name, converter, null );
-	}
-
-	@Override
-	public <T> T getSetting(String name, Class<T> expectedType) {
-		return getSetting( name, expectedType, null );
 	}
 
 	@Override
@@ -87,15 +91,7 @@
 	}
 
 	@Override
-	@SuppressWarnings("unchecked")
 	public <T> T getSetting(String name, Class<T> expected, T defaultValue) {
-<<<<<<< HEAD
-		Object value = settings.get( name );
-		return value == null
-				? defaultValue
-				: (T) value;
-	}
-=======
 		final Object value = settings.get( name );
 		final T target = cast( expected, value );
 		return target !=null ? target : defaultValue;
@@ -140,5 +136,4 @@
 	}
 
 
->>>>>>> f40f814b
 }