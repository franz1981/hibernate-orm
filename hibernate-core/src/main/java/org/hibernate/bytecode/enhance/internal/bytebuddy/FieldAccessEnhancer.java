--- conflicted
+++ resolved
@@ -76,17 +76,6 @@
 						&& !field.hasAnnotation( Id.class )
 						&& !field.getName().equals( "this$0" ) ) {
 
-<<<<<<< HEAD
-					if ( log.isDebugEnabled() ) {
-						log.debugf(
-								"Extended enhancement: Transforming access to field [%s.%s] from method [%s#%s]",
-								field.getType().asErasure(),
-								field.getName(),
-								field.getName(),
-								name
-						);
-					}
-=======
 					log.debugf(
 							"Extended enhancement: Transforming access to field [%s#%s] from method [%s#%s()]",
 							declaredOwnerType.getName(),
@@ -94,7 +83,6 @@
 							instrumentedType.getName(),
 							instrumentedMethod.getName()
 					);
->>>>>>> ec841c0d
 
 					switch ( opcode ) {
 						case Opcodes.GETFIELD:
