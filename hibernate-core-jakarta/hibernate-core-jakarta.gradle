/*
 * Hibernate, Relational Persistence for Idiomatic Java
 *
 * License: GNU Lesser General Public License (LGPL), version 2.1 or later.
 * See the lgpl.txt file in the root directory or <http://www.gnu.org/licenses/lgpl-2.1.html>.
 */
description = 'Hibernate O/RM implementation of the Jakarta Persistence specification'

apply from: rootProject.file( 'gradle/published-jakarta-java-module.gradle' )

evaluationDependsOn( ':hibernate-core' )

dependencies {
<<<<<<< HEAD
	api libraries.jakarta_jpa
	// This can now be made provided
=======
	compile( libraries.jakarta_jpa )
>>>>>>> ae80deb6
	// Could be made optional?
	api libraries.byteBuddy
	api libraries.antlr
	api libraries.jakarta_jta
	api libraries.jandex
	api libraries.classmate
	api libraries.jakarta_activation

	compileOnly libraries.jakarta_jacc
	compileOnly libraries.jakarta_validation
	compileOnly libraries.ant
	compileOnly libraries.jakarta_cdi

	api libraries.dom4j
	api libraries.commons_annotations

	api libraries.jakarta_jaxb_api
	api libraries.jakarta_jaxb_runtime

	testImplementation project(':hibernate-testing-jakarta')

	testImplementation libraries.shrinkwrap_api
	testImplementation libraries.shrinkwrap
	testImplementation libraries.jakarta_jacc
	testImplementation libraries.jakarta_validation
	testImplementation libraries.jandex
	testImplementation libraries.classmate
	testImplementation libraries.mockito
	testImplementation libraries.mockito_inline
	testImplementation libraries.jodaTime
	testImplementation libraries.assertj

	testImplementation libraries.jakarta_cdi

	testImplementation( libraries.jakarta_validator ) {
		// for test runtime
		transitive = true
	}

	// for testing stored procedure support
<<<<<<< HEAD
	testImplementation libraries.derby

	testRuntimeOnly 'org.hamcrest:hamcrest-all:1.3'
	testRuntimeOnly "org.jboss.spec.javax.ejb:jboss-ejb-api_3.2_spec:1.0.0.Final"
	testRuntimeOnly libraries.jakarta_el
	testRuntimeOnly 'jaxen:jaxen:1.1'
	testRuntimeOnly libraries.javassist
	testRuntimeOnly libraries.byteBuddy
	testRuntimeOnly libraries.jakarta_weld
	testRuntimeOnly libraries.atomikos
	testRuntimeOnly libraries.atomikos_jta
=======
	testCompile( libraries.derby )

	testRuntime( "org.jboss.spec.javax.ejb:jboss-ejb-api_3.2_spec:1.0.0.Final" )
	testRuntime( libraries.jakarta_el )
	testRuntime( 'jaxen:jaxen:1.1' )
	testRuntime( libraries.byteBuddy )
	testRuntime( libraries.jakarta_weld )
	testRuntime( libraries.atomikos )
	testRuntime( libraries.atomikos_jta )
>>>>>>> ae80deb6
// todo (jakarta): replace this when the jakarta artifact is released
	testRuntimeOnly project(':hibernate-transaction-client')
//	testRuntimeOnly libraries.wildfly_transaction_client_jakarta

	testImplementation libraries.shrinkwrap_descriptors_api_javaee
	testImplementation libraries.shrinkwrap_descriptors_impl_javaee

	testImplementation libraries.jboss_ejb_spec_jar
	testImplementation libraries.jboss_annotation_spec_jar
}


// ~~~~~~~~~~~~~~~~~~~~~~~~~~~~~~~~~~~~~~~~~~~~~~~~~~~~~~~~~~~~~~~~~~~~~~~~
// main jar
//
//tasks.jar {
//	enabled false
//}
//
//task jakartafyJar( type: JakartaJarTransformation ) {
//	sourceJar = project(':hibernate-core').tasks.jar.archiveFile
//	targetJar = tasks.jar.archiveFile
//}
//
//tasks.jar.dependsOn project(':hibernate-core').tasks.jar
//tasks.jar.finalizedBy tasks.jakartafyJar
//tasks.jakartafyJar.dependsOn tasks.jar
//tasks.jakartafyJar.mustRunAfter tasks.jar


// ~~~~~~~~~~~~~~~~~~~~~~~~~~~~~~~~~~~~~~~~~~~~~~~~~~~~~~~~~~~~~~~~~~~~~~~~
// javadoc jar

//tasks.javadocJar {
//	enabled false
//}
//
//task jakartafyJavadocJar( type: JakartaJarTransformation ) {
//	sourceJar = project(':hibernate-core').tasks.javadocJar.archiveFile
//	targetJar = tasks.javadocJar.archiveFile
//}
//
//tasks.javadocJar.dependsOn project(':hibernate-core').tasks.javadocJar
//tasks.javadocJar.finalizedBy tasks.jakartafyJavadocJar
//tasks.jakartafyJavadocJar.dependsOn tasks.javadocJar
//tasks.jakartafyJavadocJar.mustRunAfter tasks.javadocJar



// ~~~~~~~~~~~~~~~~~~~~~~~~~~~~~~~~~~~~~~~~~~~~~~~~~~~~~~~~~~~~~~~~~~~~~~~~
// sources jar

//tasks.sourcesJar {
//	enabled false
//}
//
//task jakartafySourcesJar( type: JakartaJarTransformation ) {
//	sourceJar = project(':hibernate-core').tasks.sourcesJar.archiveFile
//	targetJar = tasks.javadocJar.archiveFile
//}
//
//tasks.sourcesJar.dependsOn project(':hibernate-core').tasks.sourcesJar
//tasks.sourcesJar.finalizedBy tasks.jakartafySourcesJar
//tasks.jakartafySourcesJar.dependsOn tasks.sourcesJar
//tasks.jakartafySourcesJar.mustRunAfter tasks.sourcesJar
//


// ~~~~~~~~~~~~~~~~~~~~~~~~~~~~~~~~~~~~~~~~~~~~~~~~~~~~~~~~~~~~~~~~~~~~~~~~
// testing

project.ext {
	testClassesUnpackTargetDirectory = project.layout.buildDirectory.dir( 'jakarta/unpack/classes' )
	testClassesTransformationTargetDirectory = project.layout.buildDirectory.dir( 'jakarta/test/classes' )

	templateUnpackTargetDirectory = project.layout.buildDirectory.dir( 'jakarta/unpack/templates' )
	templatesTransformationTargetDirectory = project.layout.buildDirectory.dir( 'jakarta/test/templates' )
}

//tasks.compileTestJava {
//	enabled false
//	dependsOn project(':hibernate-core').tasks.compileTestJava
//	dependsOn
//}
//
//tasks.processTestResources {
//	enabled false
//	dependsOn project(':hibernate-core').tasks.compileTestJava
//}
//
//task unpackTests(type: Copy) {
//	from project( ':hibernate-core' ).sourceSets.test.output
////	from zipTree( project( ':hibernate-core' ).tasks.testJar.archiveFile )
//	into project.testClassesUnpackTargetDirectory
//	exclude 'templates/**'
//}
//
//task jakartafyTests(type: JakartaDirectoryTransformation) {
//	sourceDirectory = project.testClassesUnpackTargetDirectory
//	targetDirectory = project.testClassesTransformationTargetDirectory
//
//	dependsOn 'compileTestJava'
//	dependsOn 'unpackTests'
//}

//tasks.test.dependsOn tasks.jakartafyTests
//tasks.jakartafyTests.dependsOn tasks.unpackTests
//tasks.unpackTests.dependsOn project( ':hibernate-core' ).tasks.testJar

tasks.collectTests {
	exclude 'templates/**'
}

final Provider<Directory> bundleCollectDir = project.getLayout().getBuildDirectory().dir( "jakarta/collect/bundles" );
final Provider<Directory> bundleTransformedDir = project.getLayout().getBuildDirectory().dir( "jakarta/transformed/bundles" );

task copyTestBundles(type: Copy) {
	// `:hibernate-core:processTestResources` also triggers processing the
	// packaging "bundle templates" into it's `${buildDir}/bundles` dir.
	// we want to start with that form
	dependsOn project( ':hibernate-core' ).tasks.processTestResources

	inputs.dir project( ':hibernate-core' ).layout.buildDirectory.dir( 'bundles' )
	outputs.dir bundleCollectDir

	from project( ':hibernate-core' ).layout.buildDirectory.dir( 'bundles' )
	into bundleCollectDir

	// There are persistence.xml files referencing jar files through their absolute path so we
	// have to replace 'hibernate-core' references in the path with 'hibernate-core-jakarta'
	filter { line ->
		line.replaceAll( 'hibernate-core/target', 'hibernate-core-jakarta/target' )
	}

	doFirst {
		bundleCollectDir.get().asFile.mkdirs()
	}
}

task jakartafyTemplates(type: JakartaDirectoryTransformation) {
	dependsOn tasks.copyTestBundles
	dependsOn tasks.jakartafyTests

	sourceDirectory = bundleCollectDir
	targetDirectory = bundleTransformedDir
}

tasks.test {
	testClassesDirs += project.files( bundleTransformedDir )
	classpath += project.files( bundleTransformedDir )

	systemProperty 'file.encoding', 'utf-8'

	if ( gradle.ext.javaVersions.test.launcher.asInt() >= 9 ) {
		// See org.hibernate.boot.model.naming.NamingHelperTest.DefaultCharset.set
		jvmArgs( ['--add-opens', 'java.base/java.nio.charset=ALL-UNNAMED'] )
		// Weld needs this to generate proxies
		jvmArgs( ['--add-opens', 'java.base/java.security=ALL-UNNAMED'] )
		jvmArgs( ['--add-opens', 'java.base/java.lang=ALL-UNNAMED'] )
	}
	// Allow to exclude specific tests
	if ( project.hasProperty( 'excludeTests' ) ) {
		filter {
			excludeTestsMatching project.property( 'excludeTests' ).toString()
		}
	}
}<|MERGE_RESOLUTION|>--- conflicted
+++ resolved
@@ -11,12 +11,8 @@
 evaluationDependsOn( ':hibernate-core' )
 
 dependencies {
-<<<<<<< HEAD
 	api libraries.jakarta_jpa
 	// This can now be made provided
-=======
-	compile( libraries.jakarta_jpa )
->>>>>>> ae80deb6
 	// Could be made optional?
 	api libraries.byteBuddy
 	api libraries.antlr
@@ -57,29 +53,16 @@
 	}
 
 	// for testing stored procedure support
-<<<<<<< HEAD
 	testImplementation libraries.derby
 
 	testRuntimeOnly 'org.hamcrest:hamcrest-all:1.3'
 	testRuntimeOnly "org.jboss.spec.javax.ejb:jboss-ejb-api_3.2_spec:1.0.0.Final"
 	testRuntimeOnly libraries.jakarta_el
 	testRuntimeOnly 'jaxen:jaxen:1.1'
-	testRuntimeOnly libraries.javassist
 	testRuntimeOnly libraries.byteBuddy
 	testRuntimeOnly libraries.jakarta_weld
 	testRuntimeOnly libraries.atomikos
 	testRuntimeOnly libraries.atomikos_jta
-=======
-	testCompile( libraries.derby )
-
-	testRuntime( "org.jboss.spec.javax.ejb:jboss-ejb-api_3.2_spec:1.0.0.Final" )
-	testRuntime( libraries.jakarta_el )
-	testRuntime( 'jaxen:jaxen:1.1' )
-	testRuntime( libraries.byteBuddy )
-	testRuntime( libraries.jakarta_weld )
-	testRuntime( libraries.atomikos )
-	testRuntime( libraries.atomikos_jta )
->>>>>>> ae80deb6
 // todo (jakarta): replace this when the jakarta artifact is released
 	testRuntimeOnly project(':hibernate-transaction-client')
 //	testRuntimeOnly libraries.wildfly_transaction_client_jakarta
