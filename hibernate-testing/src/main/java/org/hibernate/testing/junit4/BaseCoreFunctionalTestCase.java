/*
 * Hibernate, Relational Persistence for Idiomatic Java
 *
 * Copyright (c) 2011, Red Hat Inc. or third-party contributors as
 * indicated by the @author tags or express copyright attribution
 * statements applied by the authors.  All third-party contributions are
 * distributed under license by Red Hat Inc.
 *
 * This copyrighted material is made available to anyone wishing to use, modify,
 * copy, or redistribute it subject to the terms and conditions of the GNU
 * Lesser General Public License, as published by the Free Software Foundation.
 *
 * This program is distributed in the hope that it will be useful,
 * but WITHOUT ANY WARRANTY; without even the implied warranty of MERCHANTABILITY
 * or FITNESS FOR A PARTICULAR PURPOSE.  See the GNU Lesser General Public License
 * for more details.
 *
 * You should have received a copy of the GNU Lesser General Public License
 * along with this distribution; if not, write to:
 * Free Software Foundation, Inc.
 * 51 Franklin Street, Fifth Floor
 * Boston, MA  02110-1301  USA
 */
package org.hibernate.testing.junit4;

import static org.junit.Assert.fail;

import java.io.InputStream;
import java.sql.Blob;
import java.sql.Clob;
import java.sql.Connection;
import java.sql.SQLException;
import java.util.HashMap;
import java.util.Iterator;
import java.util.List;
import java.util.Map;
import java.util.Properties;

import org.hibernate.HibernateException;
import org.hibernate.Interceptor;
import org.hibernate.Session;
import org.hibernate.boot.registry.BootstrapServiceRegistry;
import org.hibernate.boot.registry.BootstrapServiceRegistryBuilder;
import org.hibernate.boot.registry.StandardServiceRegistryBuilder;
import org.hibernate.boot.registry.internal.StandardServiceRegistryImpl;
import org.hibernate.cache.spi.access.AccessType;
import org.hibernate.cfg.AvailableSettings;
import org.hibernate.cfg.Configuration;
import org.hibernate.cfg.Environment;
import org.hibernate.cfg.Mappings;
import org.hibernate.dialect.Dialect;
import org.hibernate.dialect.H2Dialect;
import org.hibernate.engine.config.spi.ConfigurationService;
import org.hibernate.engine.spi.SessionFactoryImplementor;
import org.hibernate.engine.spi.SessionImplementor;
import org.hibernate.internal.util.StringHelper;
import org.hibernate.internal.util.config.ConfigurationHelper;
import org.hibernate.jdbc.AbstractReturningWork;
import org.hibernate.jdbc.Work;
import org.hibernate.mapping.Collection;
import org.hibernate.mapping.PersistentClass;
import org.hibernate.mapping.Property;
import org.hibernate.mapping.SimpleValue;
import org.hibernate.metamodel.MetadataSources;
import org.hibernate.metamodel.spi.MetadataImplementor;
import org.hibernate.metamodel.spi.binding.AbstractPluralAttributeBinding;
import org.hibernate.metamodel.spi.binding.AttributeBinding;
import org.hibernate.metamodel.spi.binding.Caching;
import org.hibernate.metamodel.spi.binding.EntityBinding;
import org.hibernate.metamodel.spi.binding.PluralAttributeBinding;
import org.hibernate.testing.AfterClassOnce;
import org.hibernate.testing.BeforeClassOnce;
import org.hibernate.testing.OnExpectedFailure;
import org.hibernate.testing.OnFailure;
import org.hibernate.testing.SkipLog;
import org.hibernate.testing.cache.CachingRegionFactory;
import org.hibernate.type.Type;
import org.junit.After;
import org.junit.Before;

/**
 * Applies functional testing logic for core Hibernate testing on top of {@link BaseUnitTestCase}
 *
 * @author Steve Ebersole
 */
public abstract class BaseCoreFunctionalTestCase extends BaseUnitTestCase {
	public static final String VALIDATE_DATA_CLEANUP = "hibernate.test.validateDataCleanup";
	public static final String USE_NEW_METADATA_MAPPINGS = "hibernate.test.new_metadata_mappings";

	public static final Dialect DIALECT = Dialect.getDialect();

	protected boolean isMetadataUsed;
	private Configuration configuration;
	private MetadataImplementor metadataImplementor;
	private StandardServiceRegistryImpl serviceRegistry;
	private SessionFactoryImplementor sessionFactory;

	protected Session session;

	protected static Dialect getDialect() {
		return DIALECT;
	}

	protected Configuration configuration() {
		return configuration;
	}

	protected MetadataImplementor metadata() {
		return metadataImplementor;
	}

	protected EntityBinding getEntityBinding(Class<?> clazz) {
		return metadataImplementor.getEntityBinding( clazz.getName() );
	}

	protected EntityBinding getRootEntityBinding(Class<?> clazz) {
		return metadataImplementor.getRootEntityBinding( clazz.getName() );
	}
	
	protected Iterator<PluralAttributeBinding> getCollectionBindings() {
		return metadataImplementor.getCollectionBindings().iterator();
	}

	protected StandardServiceRegistryImpl serviceRegistry() {
		return serviceRegistry;
	}

	protected SessionFactoryImplementor sessionFactory() {
		return sessionFactory;
	}

	protected Session openSession() throws HibernateException {
		session = sessionFactory().openSession();
		return session;
	}

	protected Session openSession(Interceptor interceptor) throws HibernateException {
		session = sessionFactory().withOptions().interceptor( interceptor ).openSession();
		return session;
	}


	// before/after test class ~~~~~~~~~~~~~~~~~~~~~~~~~~~~~~~~~~~~~~~~~~~~~~~~~~~~~~~~~~~~~~~~~~~~~~~~~~~~~~~~~~~~~~~~~

	@BeforeClassOnce
	@SuppressWarnings( {"UnusedDeclaration"})
	protected void buildSessionFactory() {
		// for now, build the configuration to get all the property settings
		configuration = constructAndConfigureConfiguration();
		BootstrapServiceRegistry bootRegistry = buildBootstrapServiceRegistry();
		serviceRegistry = buildServiceRegistry( bootRegistry, configuration );
		isMetadataUsed = serviceRegistry.getService( ConfigurationService.class ).getSetting(
				USE_NEW_METADATA_MAPPINGS,
				new ConfigurationService.Converter<Boolean>() {
					@Override
					public Boolean convert(Object value) {
						return Boolean.parseBoolean( ( String ) value );
					}
				},
				true
		);
		if ( isMetadataUsed ) {
			metadataImplementor = buildMetadata( bootRegistry, serviceRegistry );
			afterConstructAndConfigureMetadata( metadataImplementor );
			applyCacheSettings(metadataImplementor);
			sessionFactory = ( SessionFactoryImplementor ) metadataImplementor.buildSessionFactory();
		}
		else {
			// this is done here because Configuration does not currently support 4.0 xsd
			afterConstructAndConfigureConfiguration( configuration );
			sessionFactory = ( SessionFactoryImplementor ) configuration.buildSessionFactory( serviceRegistry );
		}
		afterSessionFactoryBuilt();
	}

	protected void rebuildSessionFactory() {
		if ( sessionFactory == null ) {
			return;
		}
		buildSessionFactory();
	}


	protected void afterConstructAndConfigureMetadata(MetadataImplementor metadataImplementor) {

	}

	private MetadataImplementor buildMetadata(
			BootstrapServiceRegistry bootRegistry,
			StandardServiceRegistryImpl serviceRegistry) {
		MetadataSources sources = new MetadataSources( bootRegistry );
		addMappings( sources );
		return (MetadataImplementor) sources.getMetadataBuilder( serviceRegistry ).build();
	}

	private Configuration constructAndConfigureConfiguration() {
		Configuration cfg = constructConfiguration();
		configure( cfg );
		return cfg;
	}

	private void afterConstructAndConfigureConfiguration(Configuration cfg) {
		addMappings( cfg );
		cfg.buildMappings();
		applyCacheSettings( cfg );
		afterConfigurationBuilt( cfg );
	}

	protected Configuration constructConfiguration() {
		Configuration configuration = new Configuration()
				.setProperty( Environment.CACHE_REGION_FACTORY, CachingRegionFactory.class.getName() );
		configuration.setProperty( AvailableSettings.USE_NEW_ID_GENERATOR_MAPPINGS, "true" );
		if ( createSchema() ) {
			configuration.setProperty( Environment.HBM2DDL_AUTO, "create-drop" );
			final String secondSchemaName = createSecondSchema();
			if ( StringHelper.isNotEmpty( secondSchemaName ) ) {
				if ( !( getDialect() instanceof H2Dialect ) ) {
					throw new UnsupportedOperationException( "Only H2 dialect supports creation of second schema." );
				}
				Helper.createH2Schema( secondSchemaName, configuration );
			}
		}
		configuration.setProperty( Environment.DIALECT, getDialect().getClass().getName() );
		return configuration;
	}

	protected void configure(Configuration configuration) {
	}

	protected void addMappings(Configuration configuration) {
		String[] mappings = getMappings();
		if ( mappings != null ) {
			for ( String mapping : mappings ) {
				configuration.addResource(
						getBaseForMappings() + mapping,
						getClass().getClassLoader()
				);
			}
		}
		Class<?>[] annotatedClasses = getAnnotatedClasses();
		if ( annotatedClasses != null ) {
			for ( Class<?> annotatedClass : annotatedClasses ) {
				configuration.addAnnotatedClass( annotatedClass );
			}
		}
		String[] annotatedPackages = getAnnotatedPackages();
		if ( annotatedPackages != null ) {
			for ( String annotatedPackage : annotatedPackages ) {
				configuration.addPackage( annotatedPackage );
			}
		}
		String[] xmlFiles = getXmlFiles();
		if ( xmlFiles != null ) {
			for ( String xmlFile : xmlFiles ) {
				InputStream is = Thread.currentThread().getContextClassLoader().getResourceAsStream( xmlFile );
				configuration.addInputStream( is );
			}
		}
	}

	protected void addMappings(MetadataSources sources) {
		String[] mappings = getMappings();
		if ( mappings != null ) {
			for ( String mapping : mappings ) {
				sources.addResource(
						getBaseForMappings() + mapping
				);
			}
		}
		Class<?>[] annotatedClasses = getAnnotatedClasses();
		if ( annotatedClasses != null ) {
			for ( Class<?> annotatedClass : annotatedClasses ) {
				sources.addAnnotatedClass( annotatedClass );
			}
		}
		String[] annotatedPackages = getAnnotatedPackages();
		if ( annotatedPackages != null ) {
			for ( String annotatedPackage : annotatedPackages ) {
				sources.addPackage( annotatedPackage );
			}
		}
		String[] xmlFiles = getXmlFiles();
		if ( xmlFiles != null ) {
			for ( String xmlFile : xmlFiles ) {
				InputStream is = Thread.currentThread().getContextClassLoader().getResourceAsStream( xmlFile );
				sources.addInputStream( is );
			}
		}
	}

	protected static final String[] NO_MAPPINGS = new String[0];

	protected String[] getMappings() {
		return NO_MAPPINGS;
	}

	protected String getBaseForMappings() {
		return "org/hibernate/test/";
	}

	protected static final Class<?>[] NO_CLASSES = new Class[0];

	protected Class<?>[] getAnnotatedClasses() {
		return NO_CLASSES;
	}

	protected String[] getAnnotatedPackages() {
		return NO_MAPPINGS;
	}

	protected String[] getXmlFiles() {
		// todo : rename to getOrmXmlFiles()
		return NO_MAPPINGS;
	}

	protected void applyCacheSettings(MetadataImplementor metadataImplementor){
		if( StringHelper.isEmpty(getCacheConcurrencyStrategy())){
			return;
		}
		for( EntityBinding entityBinding : metadataImplementor.getEntityBindings()){
			boolean hasLob = false;
			for( AttributeBinding attributeBinding : entityBinding.getAttributeBindingClosure()){
				if ( attributeBinding.getAttribute().isSingular() ) {
					Type type = attributeBinding.getHibernateTypeDescriptor().getResolvedTypeMapping();
					String typeName = type.getName();
					if ( "blob".equals( typeName ) || "clob".equals( typeName ) ) {
						hasLob = true;
					}
					if ( Blob.class.getName().equals( typeName ) || Clob.class.getName().equals( typeName ) ) {
						hasLob = true;
					}
				}
			}
			if ( !hasLob && !entityBinding.getHierarchyDetails().isExplicitPolymorphism() && overrideCacheStrategy() ) {
				Caching caching = entityBinding.getHierarchyDetails().getCaching();
				if ( caching == null ) {
					caching = new Caching();
				}
				caching.setRegion( entityBinding.getEntity().getName() );
				caching.setCacheLazyProperties( true );
				caching.setAccessType( AccessType.fromExternalName( getCacheConcurrencyStrategy() ) );
				entityBinding.getHierarchyDetails().setCaching( caching );
			}
			for( AttributeBinding attributeBinding : entityBinding.getAttributeBindingClosure()){
				if ( !attributeBinding.getAttribute().isSingular() ) {
					AbstractPluralAttributeBinding binding = AbstractPluralAttributeBinding.class.cast( attributeBinding );
					Caching caching = binding.getCaching();
					if(caching == null){
						caching = new Caching(  );
					}
					caching.setRegion( StringHelper.qualify( entityBinding.getEntity().getName() , attributeBinding.getAttribute().getName() ) );
					caching.setCacheLazyProperties( true );
					caching.setAccessType( AccessType.fromExternalName( getCacheConcurrencyStrategy() ) );
					binding.setCaching( caching );
				}
			}
		}
	}

	protected void applyCacheSettings(Configuration configuration) {
		if ( getCacheConcurrencyStrategy() != null ) {
			Iterator itr = configuration.getClassMappings();
			while ( itr.hasNext() ) {
				PersistentClass clazz = (PersistentClass) itr.next();
				Iterator props = clazz.getPropertyClosureIterator();
				boolean hasLob = false;
				while ( props.hasNext() ) {
					Property prop = (Property) props.next();
					if ( prop.getValue().isSimpleValue() ) {
						String type = ( (SimpleValue) prop.getValue() ).getTypeName();
						if ( "blob".equals(type) || "clob".equals(type) ) {
							hasLob = true;
						}
						if ( Blob.class.getName().equals(type) || Clob.class.getName().equals(type) ) {
							hasLob = true;
						}
					}
				}
				if ( !hasLob && !clazz.isInherited() && overrideCacheStrategy() ) {
					configuration.setCacheConcurrencyStrategy( clazz.getEntityName(), getCacheConcurrencyStrategy() );
				}
			}
			itr = configuration.getCollectionMappings();
			while ( itr.hasNext() ) {
				Collection coll = (Collection) itr.next();
				configuration.setCollectionCacheConcurrencyStrategy( coll.getRole(), getCacheConcurrencyStrategy() );
			}
		}
	}

	protected boolean overrideCacheStrategy() {
		return true;
	}

	protected String getCacheConcurrencyStrategy() {
		return null;
	}

	protected void afterConfigurationBuilt(Configuration configuration) {
		afterConfigurationBuilt( configuration.createMappings(), getDialect() );
	}

	protected void afterConfigurationBuilt(Mappings mappings, Dialect dialect) {
	}

	protected BootstrapServiceRegistry buildBootstrapServiceRegistry() {
		final BootstrapServiceRegistryBuilder builder = new BootstrapServiceRegistryBuilder();
		prepareBootstrapRegistryBuilder( builder );
		return builder.build();
	}

	protected void prepareBootstrapRegistryBuilder(BootstrapServiceRegistryBuilder builder) {
	}

	protected StandardServiceRegistryImpl buildServiceRegistry(BootstrapServiceRegistry bootRegistry, Configuration configuration) {
		Properties properties = new Properties();
		properties.putAll( configuration.getProperties() );
		Environment.verifyProperties( properties );
		ConfigurationHelper.resolvePlaceHolders( properties );

		StandardServiceRegistryBuilder registryBuilder = new StandardServiceRegistryBuilder( bootRegistry ).applySettings( properties );
		prepareBasicRegistryBuilder( registryBuilder );
		return (StandardServiceRegistryImpl) registryBuilder.build();
	}

	protected void prepareBasicRegistryBuilder(StandardServiceRegistryBuilder serviceRegistryBuilder) {
	}

	protected void afterSessionFactoryBuilt() {
	}

	protected boolean createSchema() {
		return true;
	}

	/**
	 * Feature supported only by H2 dialect.
	 * @return Provide not empty name to create second schema.
	 */
	protected String createSecondSchema() {
		return null;
	}

	protected boolean rebuildSessionFactoryOnError() {
		return true;
	}

	@AfterClassOnce
	@SuppressWarnings( {"UnusedDeclaration"})
	private void releaseSessionFactory() {
		if ( sessionFactory == null ) {
			return;
		}
		sessionFactory.close();
		sessionFactory = null;
		configuration = null;
        if(serviceRegistry == null){
            return;
        }
        serviceRegistry.destroy();
        serviceRegistry=null;
	}

	@OnFailure
	@OnExpectedFailure
	@SuppressWarnings( {"UnusedDeclaration"})
	public void onFailure() {
		if ( rebuildSessionFactoryOnError() ) {
			rebuildSessionFactory();
		}
	}

	// before/after each test ~~~~~~~~~~~~~~~~~~~~~~~~~~~~~~~~~~~~~~~~~~~~~~~~~~~~~~~~~~~~~~~~~~~~~~~~~~~~~~~~~~~~~~~~~~

	@Before
	public final void beforeTest() throws Exception {
		prepareTest();
	}

	protected void prepareTest() throws Exception {
	}

	@After
	public final void afterTest() throws Exception {
		if ( isCleanupTestDataRequired() ) {
			cleanupTestData();
		}
		cleanupTest();

		cleanupSession();

		assertAllDataRemoved();

	}

	protected void cleanupCache() {
		if ( sessionFactory != null ) {
			sessionFactory.getCache().evictCollectionRegions();
			sessionFactory.getCache().evictDefaultQueryRegion();
			sessionFactory.getCache().evictEntityRegions();
			sessionFactory.getCache().evictQueryRegions();
			sessionFactory.getCache().evictNaturalIdRegions();
		}
	}
<<<<<<< HEAD

	protected boolean isCleanupTestDataRequired() {
		return false;
	}

=======
	
	protected boolean isCleanupTestDataRequired() { return false; }
	
>>>>>>> b0fa122c
	protected void cleanupTestData() throws Exception {
		Session s = openSession();
		s.beginTransaction();
		s.createQuery( "delete from java.lang.Object" ).executeUpdate();
		s.getTransaction().commit();
		s.close();
	}


	private void cleanupSession() {
		if ( session != null && ! ( (SessionImplementor) session ).isClosed() ) {
			if ( session.isConnected() ) {
				session.doWork( new RollbackWork() );
			}
			session.close();
		}
		session = null;
	}

	public class RollbackWork implements Work {
		public void execute(Connection connection) throws SQLException {
			connection.rollback();
		}
	}

	protected void cleanupTest() throws Exception {
	}

	@SuppressWarnings( {"UnnecessaryBoxing", "UnnecessaryUnboxing"})
	protected void assertAllDataRemoved() {
		if ( !createSchema() ) {
			return; // no tables were created...
		}
		if ( !Boolean.getBoolean( VALIDATE_DATA_CLEANUP ) ) {
			return;
		}

		Session tmpSession = sessionFactory.openSession();
		try {
			List list = tmpSession.createQuery( "select o from java.lang.Object o" ).list();

			Map<String,Integer> items = new HashMap<String,Integer>();
			if ( !list.isEmpty() ) {
				for ( Object element : list ) {
					Integer l = items.get( tmpSession.getEntityName( element ) );
					if ( l == null ) {
						l = 0;
					}
					l = l + 1 ;
					items.put( tmpSession.getEntityName( element ), l );
					System.out.println( "Data left: " + element );
				}
				fail( "Data is left in the database: " + items.toString() );
			}
		}
		finally {
			try {
				tmpSession.close();
			}
			catch( Throwable t ) {
				// intentionally empty
			}
		}
	}

	protected boolean readCommittedIsolationMaintained(String scenario) {
		int isolation = java.sql.Connection.TRANSACTION_READ_UNCOMMITTED;
		Session testSession = null;
		try {
			testSession = openSession();
			isolation = testSession.doReturningWork(
					new AbstractReturningWork<Integer>() {
						@Override
						public Integer execute(Connection connection) throws SQLException {
							return connection.getTransactionIsolation();
						}
					}
			);
		}
		catch( Throwable ignore ) {
		}
		finally {
			if ( testSession != null ) {
				try {
					testSession.close();
				}
				catch( Throwable ignore ) {
				}
			}
		}
		if ( isolation < java.sql.Connection.TRANSACTION_READ_COMMITTED ) {
			SkipLog.reportSkip( "environment does not support at least read committed isolation", scenario );
			return false;
		}
		else {
			return true;
		}
	}
}<|MERGE_RESOLUTION|>--- conflicted
+++ resolved
@@ -502,17 +502,9 @@
 			sessionFactory.getCache().evictNaturalIdRegions();
 		}
 	}
-<<<<<<< HEAD
-
-	protected boolean isCleanupTestDataRequired() {
-		return false;
-	}
-
-=======
 	
 	protected boolean isCleanupTestDataRequired() { return false; }
-	
->>>>>>> b0fa122c
+
 	protected void cleanupTestData() throws Exception {
 		Session s = openSession();
 		s.beginTransaction();
